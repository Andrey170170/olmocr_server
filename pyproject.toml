[build-system]
requires = ["setuptools", "wheel"]
build-backend = "setuptools.build_meta"

[project]
# See https://setuptools.pypa.io/en/latest/userguide/quickstart.html for more project configuration options.
name = "olmocr"
description = "Fast, efficient, and high quality OCR powered by open visual language models"
dynamic = ["version"]
readme = "README.md"
classifiers = [
    "Intended Audience :: Science/Research",
    "Development Status :: 3 - Alpha",
    "License :: OSI Approved :: Apache Software License",
    "Programming Language :: Python :: 3",
    "Topic :: Scientific/Engineering :: Artificial Intelligence",
]
authors = [
    {name = "Allen Institute for Artificial Intelligence", email = "jakep@allenai.org"}
]
requires-python = ">=3.11"
dependencies = [
  "cached-path",
  "smart_open",
  "pypdf>=5.2.0",
  "pypdfium2",
  "cryptography",
  "lingua-language-detector",
  "Pillow",
  "ftfy",
  "bleach",
  "markdown2",
  "markdownify",
  "filelock",
  "orjson",
  "requests",
  "zstandard",
  "boto3",
  "httpx",
  "torch>=2.7.0",
  "transformers==4.55.2",
  "beaker-py",
]
license = {file = "LICENSE"}

[project.urls]
Homepage = "https://github.com/allenai/olmocr"
Repository = "https://github.com/allenai/olmocr"
Changelog = "https://github.com/allenai/olmocr/blob/main/CHANGELOG.md"
# Documentation = "https://olmocr.readthedocs.io/"

[project.optional-dependencies]
api = [
    "fastapi",
    "uvicorn[standard]",
    "python-multipart",
]

gpu = [
    "vllm==0.11.0"
]

dev = [
    "ruff",
    "mypy",
    "black",
    "isort",
    "pytest",
    "pytest-sphinx",
    "pytest-cov",
    "pytest-asyncio",
    "twine>=1.11.0",
    "build",
    "setuptools",
    "wheel",
    "Sphinx>=4.3.0,<7.1.0",
    "furo==2023.7.26",
    "myst-parser>=1.0,<2.1",
    "sphinx-copybutton==0.5.2",
    "sphinx-autobuild==2021.3.14",
    "sphinx-autodoc-typehints==1.23.3",
    "packaging",
    "necessary",
    "peft",
    "datasets",
    "omegaconf",
    "spacy",
    "wandb",
    "trl",
]

bench = [
    "tinyhost",
    "fuzzysearch",
    "rapidfuzz",
    "sequence_align",
    "syntok",
    "openai",
    "google-genai",
    "anthropic",
    "playwright",
    "mistralai",
    "lxml",
    "flask",
]

train = [
    "torch",
    "torchvision",
    "accelerate",
    "trl",
    "peft",
    "wandb",
    "omegaconf",
    "einops",
    "augraphy",
]

elo = [
    "numpy",
    "scipy",
    "pandas",
    "matplotlib"
]

[tool.setuptools.packages.find]
exclude = [
    "*.tests",
    "*.tests.*",
    "tests.*",
    "tests",
    "docs*",
    "scripts*"
]

[tool.setuptools]
include-package-data = true

[tool.setuptools.package-data]
olmocr = [
    "py.typed",
    "viewer/*.html",
    "eval/*.html",
    "bench/katex/*.js",
    "bench/katex/*.css",
]

[tool.setuptools.dynamic]
version = {attr = "olmocr.version.VERSION"}

[tool.black]
line-length = 160
include = '\.pyi?$'
exclude = '''
(
      __pycache__
    | \.git
    | \.mypy_cache
    | \.pytest_cache
    | \.vscode
    | \.venv
    | \bdist\b
    | \bdoc\b
)
'''

[tool.isort]
profile = "black"
multi_line_output = 3

# You can override these pyright settings by adding a personal pyrightconfig.json file.
[tool.pyright]
reportPrivateImportUsage = false

[tool.ruff]
line-length = 160
target-version = "py311"
exclude = ["olmocr/train/molmo", "tests/*"]
ignore = ["E722", "F541"] #igore bare except, and f string without placeholders

[tool.ruff.per-file-ignores]
"__init__.py" = ["F401"]

[tool.mypy]
ignore_missing_imports = true
no_site_packages = true
check_untyped_defs = true
exclude = ["olmocr/train/molmo/", "tests/*"]

[[tool.mypy.overrides]]
module = "tests.*"
strict_optional = false

[tool.pytest.ini_options]
testpaths = "tests/"
python_classes = [
  "Test*",
  "*Test"
]
log_format = "%(asctime)s - %(levelname)s - %(name)s - %(message)s"
log_level = "DEBUG"
markers = [
    "nonci: mark test as not intended for CI runs"
]
<<<<<<< HEAD

[dependency-groups]
dev = [
    "einops>=0.8.1",
    "fuzzysearch>=0.8.0",
    "lark>=1.2.2",
    "playwright>=1.55.0",
    "rapidfuzz>=3.14.1",
    "tensorflow>=2.20.0",
    "torchvision>=0.23.0",
]
=======
addopts = "-m 'not nonci'"
>>>>>>> 41bee1ed
<|MERGE_RESOLUTION|>--- conflicted
+++ resolved
@@ -202,7 +202,7 @@
 markers = [
     "nonci: mark test as not intended for CI runs"
 ]
-<<<<<<< HEAD
+addopts = "-m 'not nonci'"
 
 [dependency-groups]
 dev = [
@@ -213,7 +213,4 @@
     "rapidfuzz>=3.14.1",
     "tensorflow>=2.20.0",
     "torchvision>=0.23.0",
-]
-=======
-addopts = "-m 'not nonci'"
->>>>>>> 41bee1ed
+]