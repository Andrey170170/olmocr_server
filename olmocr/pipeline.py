--- conflicted
+++ resolved
@@ -105,13 +105,8 @@
     is_fallback: bool
 
 
-<<<<<<< HEAD
 async def build_page_query(local_pdf_path: str, page: int, target_longest_image_dim: int, image_rotation: int = 0) -> dict:
     MAX_TOKENS = 8000
-=======
-async def build_page_query(local_pdf_path: str, page: int, target_longest_image_dim: int, image_rotation: int = 0, model_name: str = "olmocr") -> dict:
-    MAX_TOKENS = 4500
->>>>>>> c8978718
     assert image_rotation in [0, 90, 180, 270], "Invalid image rotation provided in build_page_query"
 
     # Allow the page rendering to process in the background, but limit the number of workers otherwise you can overload the system
