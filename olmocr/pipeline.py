--- conflicted
+++ resolved
@@ -37,7 +37,7 @@
 from olmocr.data.renderpdf import render_pdf_to_base64png
 from olmocr.filter.filter import Language, PdfFilter
 from olmocr.image_utils import convert_image_to_pdf_bytes, is_jpeg, is_png
-from olmocr.metrics import MetricsKeeper, WorkerTracker, cpu_vs_wall
+from olmocr.metrics import MetricsKeeper, WorkerTracker
 from olmocr.prompts import PageResponse, build_finetuning_prompt
 from olmocr.prompts.anchor import get_anchor_text
 from olmocr.s3_utils import (
@@ -1171,7 +1171,6 @@
     await vllm_server_ready()
 
     metrics_task = asyncio.create_task(metrics_reporter(work_queue))
-    cpu_monitor_task = asyncio.create_task(cpu_vs_wall(10))
 
     # Create worker tasks to process the queue concurrently.
     worker_tasks = []
@@ -1187,10 +1186,6 @@
 
     vllm_server.cancel()
     metrics_task.cancel()
-<<<<<<< HEAD
-    cpu_monitor_task.cancel()
-=======
->>>>>>> 633b03d1
 
     # Output final metrics summary
     metrics_summary = metrics.get_metrics_summary()
@@ -1220,17 +1215,10 @@
         logger.info(f"Server Input tokens/sec rate: {rates['server_input_tokens_per_sec']:.2f}")
     if "server_output_tokens_per_sec" in rates:
         logger.info(f"Server Output tokens/sec rate: {rates['server_output_tokens_per_sec']:.2f}")
-<<<<<<< HEAD
-    if "finished_input_tokens" in rates:
-        logger.info(f"Finished Input tokens/sec rate: {rates['finished_input_tokens']:.2f}")
-    if "finished_output_tokens" in rates:
-        logger.info(f"Finished Output tokens/sec rate: {rates['finished_output_tokens']:.2f}")
-=======
     if "finished_input_tokens_per_sec" in rates:
         logger.info(f"Finished Input tokens/sec rate: {rates['finished_input_tokens_per_sec']:.2f}")
     if "finished_output_tokens_per_sec" in rates:
         logger.info(f"Finished Output tokens/sec rate: {rates['finished_output_tokens_per_sec']:.2f}")
->>>>>>> 633b03d1
 
     logger.info("=" * 80)
     logger.info("Work done")
